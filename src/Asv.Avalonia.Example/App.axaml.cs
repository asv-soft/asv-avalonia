--- conflicted
+++ resolved
@@ -73,10 +73,7 @@
     {
         if (ApplicationLifetime is IClassicDesktopStyleApplicationLifetime desktop)
         {
-            desktop.MainWindow = new Window1();
-            desktop.MainWindow.Show();
-
-            // Shell = new DesktopShellViewModel(desktop, this);
+            Shell = new DesktopShellViewModel(desktop, this);
         }
         else if (ApplicationLifetime is ISingleViewApplicationLifetime singleViewPlatform)
         {
@@ -84,19 +81,16 @@
         }
 
         base.OnFrameworkInitializationCompleted();
-        /*if (Design.IsDesignMode == false)
+        if (Design.IsDesignMode == false)
         {
             Shell.Navigate(SettingsPageViewModel.PageId);
             Shell.Navigate(HomePageViewModel.PageId);
-<<<<<<< HEAD
-        }*/
-=======
             Shell.Navigate(DocumentViewModel.PageId);
+            Shell.Navigate(MapExamplePageViewModel.PageId);
         }
 #if DEBUG
         this.AttachDevTools();
 #endif
->>>>>>> 6667e8c1
     }
 
     public T GetExport<T>()
