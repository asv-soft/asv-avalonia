--- conflicted
+++ resolved
@@ -19,13 +19,7 @@
         Description = "Open settings",
         Icon = MaterialIconKind.Cog,
         DefaultHotKey = KeyGesture.Parse("Ctrl+F1"),
-<<<<<<< HEAD
-        Order = 0,
-        IsEditable = true,
-        Source = AppHost.Instance.AppInfo.Name,
-=======
         Source = SystemModule.Instance,
->>>>>>> fa6abe73
     };
 
     #endregion
