--- conflicted
+++ resolved
@@ -20,7 +20,6 @@
             }
 
             var plusIndex = version.IndexOf('+');
-            _versionPart = version[plusIndex..];
             return plusIndex >= 0 ? version[..plusIndex] : version;
         }
 
@@ -31,16 +30,12 @@
             CultureInfo culture
         )
         {
-<<<<<<< HEAD
-            return null;
-=======
             if (value is string version)
             {
                 return version + _versionPart;
             }
 
             return value;
->>>>>>> 57417af0
         }
     }
 }