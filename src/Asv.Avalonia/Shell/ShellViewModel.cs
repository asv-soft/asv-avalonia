--- conflicted
+++ resolved
@@ -1,5 +1,4 @@
 ﻿using System.Collections.Immutable;
-using System.Composition;
 using System.Composition.Hosting;
 using Avalonia;
 using ObservableCollections;
@@ -30,13 +29,6 @@
         Back = new ReactiveCommand((_, c) => BackwardAsync(c));
         Forward = new ReactiveCommand((_, c) => ForwardAsync(c));
         GoHome = new ReactiveCommand((_, c) => BackwardAsync(c));
-<<<<<<< HEAD
-        Open = new ReactiveCommand(async (_, c) =>
-        {
-            await OpenPage($"settings");
-        });
-    }
-=======
         Status = new BindableReactiveProperty<ShellStatus>(ShellStatus.Normal);
         Close = new ReactiveCommand((_, c) => CloseAsync(c));
         _sub1 = SelectedPage.SubscribeAwait(async (x, _) =>
@@ -45,7 +37,6 @@
             {
                 return;
             }
->>>>>>> 6d273b41
 
             var page = await NavigateTo(x.Id);
             await Rise(new NavigationEvent(page));
@@ -77,14 +68,8 @@
         Forward.ChangeCanExecute(_forwardStack.Count != 0);
     }
 
-<<<<<<< HEAD
-    public ReactiveCommand Open { get; }
-
-    public ValueTask<IPage?> OpenPage(string pageId)
-=======
     public ReactiveCommand Forward { get; }
     public async ValueTask ForwardAsync(CancellationToken cancel = default)
->>>>>>> 6d273b41
     {
         if (_forwardStack.TryPop(out var path))
         {
