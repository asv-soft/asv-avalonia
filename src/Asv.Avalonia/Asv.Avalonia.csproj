--- conflicted
+++ resolved
@@ -94,16 +94,4 @@
         <HintPath>..\..\..\..\.nuget\packages\avalonia.controls.datagrid\11.2.3\lib\net8.0\Avalonia.Controls.DataGrid.dll</HintPath>
       </Reference>
     </ItemGroup>
-<<<<<<< HEAD
-
-<!--    <ItemGroup>-->
-<!--      <Reference Include="Avalonia.Controls.DataGrid">-->
-<!--        <HintPath>C:\Users\voloshkevich\.nuget\packages\avalonia.controls.datagrid\11.2.3\lib\net8.0\</HintPath>-->
-<!--      </Reference>-->
-<!--    </ItemGroup>-->
-
-=======
->>>>>>> eebf04e0
-   
-
 </Project>