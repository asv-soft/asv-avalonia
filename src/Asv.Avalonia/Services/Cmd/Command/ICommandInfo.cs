using Avalonia.Input;
using Material.Icons;

namespace Asv.Avalonia;

public interface ICommandInfo
{
    string Id { get; }
    string Name { get; }
    string Description { get; }
    string Source { get; }
    MaterialIconKind Icon { get; }
<<<<<<< HEAD
    public bool IsEditable { get;  }
    public KeyGesture? DefaultHotKey { get; }
    public KeyGesture? CustomHotKey { get; set; }
    int Order { get; }
=======
    KeyGesture? DefaultHotKey { get; }
    IExportInfo Source { get; }
>>>>>>> fa6abe73
}

public class CommandInfo : ICommandInfo
{
    public required string Id { get; set; }
    public required bool IsEditable { get; set; }
    public required string Name { get; set; }
    public required string Source { get; set; }
    public required string Description { get; set; }
    public required MaterialIconKind Icon { get; set; }
    public required KeyGesture? DefaultHotKey { get; set; }
<<<<<<< HEAD

    public KeyGesture? CustomHotKey { get; set; }

    public required int Order { get; set; }
=======
    public required IExportInfo Source { get; set; }
>>>>>>> fa6abe73
}<|MERGE_RESOLUTION|>--- conflicted
+++ resolved
@@ -8,34 +8,17 @@
     string Id { get; }
     string Name { get; }
     string Description { get; }
-    string Source { get; }
     MaterialIconKind Icon { get; }
-<<<<<<< HEAD
-    public bool IsEditable { get;  }
-    public KeyGesture? DefaultHotKey { get; }
-    public KeyGesture? CustomHotKey { get; set; }
-    int Order { get; }
-=======
     KeyGesture? DefaultHotKey { get; }
     IExportInfo Source { get; }
->>>>>>> fa6abe73
 }
 
 public class CommandInfo : ICommandInfo
 {
     public required string Id { get; set; }
-    public required bool IsEditable { get; set; }
     public required string Name { get; set; }
-    public required string Source { get; set; }
     public required string Description { get; set; }
     public required MaterialIconKind Icon { get; set; }
     public required KeyGesture? DefaultHotKey { get; set; }
-<<<<<<< HEAD
-
-    public KeyGesture? CustomHotKey { get; set; }
-
-    public required int Order { get; set; }
-=======
     public required IExportInfo Source { get; set; }
->>>>>>> fa6abe73
 }