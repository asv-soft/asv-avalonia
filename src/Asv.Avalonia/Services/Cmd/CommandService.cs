using System.Collections.Immutable;
using System.Composition;
using System.Reactive.Disposables;
using Asv.Cfg;
<<<<<<< HEAD
=======
using Asv.Common;
using Avalonia.Controls;
>>>>>>> fa6abe73
using Avalonia.Input;
using Microsoft.Extensions.Logging;
using R3;
using ZLogger;
using Disposable = R3.Disposable;

namespace Asv.Avalonia;

public class CommandServiceConfig
{
    public Dictionary<string, string?> DefaultHotKeys { get; set; } = new();
    public Dictionary<string, string?> CustomHotKeys { get; set; } = new();
}

[Export(typeof(ICommandService))]
[Shared]
public class CommandService : AsyncDisposableOnce, ICommandService
{
    private readonly INavigationService _nav;
    private readonly IConfiguration _cfg;
    private readonly ILoggerFactory _loggerFactory;
<<<<<<< HEAD
    private readonly Dictionary<string, ICommandFactory> _commands;
    private ImmutableDictionary<KeyGesture, ICommandFactory> _gestureVsCommand;
=======
    private readonly ImmutableDictionary<string, IAsyncCommand> _commands;
    private ImmutableDictionary<string, KeyGesture> _commandsVsGesture;
    private ImmutableDictionary<KeyGesture, IAsyncCommand> _gestureVsCommand;
>>>>>>> fa6abe73
    private readonly ILogger<CommandService> _logger;
    private readonly IDisposable _disposeId;
    private readonly Subject<CommandEventArgs> _onCommand;

    [ImportingConstructor]
    public CommandService(
        INavigationService nav,
        IConfiguration cfg,
        [ImportMany] IEnumerable<IAsyncCommand> factories,
        ILoggerFactory loggerFactory
    )
    {
        var dispose = Disposable.CreateBuilder();

        _nav = nav;
        _cfg = cfg;
        _loggerFactory = loggerFactory;
        _logger = loggerFactory.CreateLogger<CommandService>();
<<<<<<< HEAD
        _commands = factories.ToDictionary(x => x.Info.Id);

        ReloadHotKeys();
    }

    private bool ReloadHotKeys(Action<IDictionary<string, string?>>? modifyConfig = null)
    {
        var keyVsCommandBuilder = ImmutableDictionary.CreateBuilder<KeyGesture, ICommandFactory>();
=======
        _commands = factories.ToImmutableDictionary(x => x.Info.Id);
        ReloadHotKeys(out _commandsVsGesture, out _gestureVsCommand);

        // global event handlers for key events
        InputElement
            .KeyDownEvent.AddClassHandler<TopLevel>(OnKeyDownHandler, handledEventsToo: true)
            .AddTo(ref dispose);

        _onCommand = new Subject<CommandEventArgs>().AddTo(ref dispose);

        _disposeId = dispose.Build();
    }

    private async void OnKeyDownHandler(TopLevel source, KeyEventArgs keyEventArgs)
    {
        try
        {
            if (keyEventArgs.KeyModifiers == KeyModifiers.None)
            {
                // we don't want to handle key events without modifiers
                return;
            }

            if (_nav.SelectedControl.CurrentValue == null)
            {
                return;
            }

            var gesture = new KeyGesture(keyEventArgs.Key, keyEventArgs.KeyModifiers);
            var commandFactory = _gestureVsCommand.GetValueOrDefault(gesture);
            if (commandFactory == null)
            {
                return;
            }

            // TODO: check if we need to request params through the QuickPick dialog
            await InternalExecute(
                commandFactory,
                _nav.SelectedControl.CurrentValue,
                Persistable.Empty,
                CancellationToken.None
            );
        }
        catch (Exception e)
        {
            _logger.ZLogError(
                e,
                $"Error on key down [{keyEventArgs.KeyModifiers:F} + {keyEventArgs.Key:G}] handler : {e.Message}"
            );
        }
    }

    private async ValueTask InternalExecute(
        IAsyncCommand factory,
        IRoutable context,
        IPersistable param,
        CancellationToken cancel
    )
    {
        if (factory.CanExecute(context, param, out var target))
        {
            var backup = await factory.Execute(target, param, cancel);
            var snapShot = new CommandSnapshot(
                factory.Info.Id,
                context.GetPathToRoot(),
                param,
                backup
            );
            _onCommand.OnNext(new CommandEventArgs(context, factory, snapShot));
            _logger.ZLogTrace($"Execute command {backup}: context: {context}, param: {param}");
            return;
        }

        throw new CommandCannotExecuteException(factory.Info, context);
    }

    private void ReloadHotKeys(
        out ImmutableDictionary<string, KeyGesture> commandVsGesture,
        out ImmutableDictionary<KeyGesture, IAsyncCommand> gestureVsCommand,
        Action<IDictionary<string, string?>>? modifyConfig = null
    )
    {
        var keyVsCommandBuilder = ImmutableDictionary.CreateBuilder<KeyGesture, IAsyncCommand>();
        var commandVsKeyBuilder = ImmutableDictionary.CreateBuilder<string, KeyGesture>();

        // load default hot keys
>>>>>>> fa6abe73
        foreach (var value in _commands.Values)
        {
            if (value.Info.CustomHotKey == null)
            {
                if (keyVsCommandBuilder.Any(_ => _.Key == value.Info.DefaultHotKey) && value.Info.IsEditable)
                {
                    _logger.LogError($"This key {value.Info.DefaultHotKey} is already set for another command => skip");
                    return false;
                }

                if (value.Info.DefaultHotKey != null)
                {
                    keyVsCommandBuilder.Add(value.Info.DefaultHotKey, value);
                }

                continue;
            }

            if (keyVsCommandBuilder.Any(_ => _.Key == value.Info.CustomHotKey) && value.Info.IsEditable)
            {
                _logger.LogError($"This key {value.Info.CustomHotKey} is already set for another command => skip");
                return false;
            }

            keyVsCommandBuilder.Add(value.Info.CustomHotKey, value);
        }

        var config = _cfg.Get<CommandServiceConfig>();
        var configChanged = false;
        if (modifyConfig != null)
        {
            modifyConfig(config.CustomHotKeys);
            configChanged = true;
        }
        
        foreach (var (commandId, hotKey) in config.CustomHotKeys)
        {
            KeyGesture? keyGesture = null;
            try
            {
                if (hotKey != null)
                {
                    keyGesture = KeyGesture.Parse(hotKey);
                }
            }
            catch (Exception)
            {
                _logger.LogWarning(
                    "Invalid hot key {hotKey} for command {commandId} at config",
                    hotKey,
                    commandId
                );
                config.CustomHotKeys.Remove(commandId);
                configChanged = true;
                continue;
            }

            if (keyGesture == null) // just to calm down analyzer
            {
                continue;
            }

            if (_commands.TryGetValue(commandId, out var command) == false)
            {
                _logger.LogWarning(
                    "Command {commandId} not found => remove it from config",
                    commandId
                );
                config.CustomHotKeys.Remove(commandId);
                configChanged = true;
                continue;
            }

            if (command.Info.DefaultHotKey == keyGesture)
            {
                _logger.LogWarning(
                    "Hot key {hotKey} for command {commandId} is default => remove it from config",
                    hotKey,
                    commandId
                );
                config.CustomHotKeys.Remove(commandId);
                configChanged = true;
                continue;
            }
            
            command.Info.CustomHotKey = keyGesture;
            if (command.Info.CustomHotKey == keyGesture)
            {
                if (command.Info.DefaultHotKey != null)
                {
                    keyVsCommandBuilder.Remove(command.Info.DefaultHotKey);
                }
                
                keyVsCommandBuilder[keyGesture] = command;
            }
        }

<<<<<<< HEAD
        _gestureVsCommand = keyVsCommandBuilder.ToImmutable();
=======
        gestureVsCommand = keyVsCommandBuilder.ToImmutable();
        commandVsGesture = commandVsKeyBuilder.ToImmutable();

>>>>>>> fa6abe73
        if (configChanged)
        {
            _cfg.Set(config);
        }

        return true;
    }

    public IEnumerable<ICommandInfo> Commands => _commands.Values.Select(x => x.Info);

    public ICommandHistory CreateHistory(IRoutable? owner)
    {
        var history = new CommandHistory(owner, this, _loggerFactory);
        return history;
    }

    public ValueTask Execute(
        string commandId,
        IRoutable context,
        IPersistable param,
        CancellationToken cancel = default
    )
    {
        if (_commands.TryGetValue(commandId, out var factory))
        {
            return InternalExecute(factory, context, param, cancel);
        }

        return ValueTask.FromException(new CommandNotFoundException(commandId));
    }

    public void SetHotKey(string commandId, KeyGesture hotKey)
    {
        ArgumentNullException.ThrowIfNull(hotKey);
        if (_commands.ContainsKey(commandId) == false)
        {
            throw new CommandNotFoundException(commandId);
        }

        ReloadHotKeys(
            out _commandsVsGesture,
            out _gestureVsCommand,
            config => config[commandId] = hotKey?.ToString()
        );
    }

<<<<<<< HEAD
    public bool ChangeHotKey(string commandId, KeyGesture? hotKey)
    {
        return ReloadHotKeys(config => config[commandId] = hotKey?.ToString());
=======
    public KeyGesture? GetHostKey(string commandId)
    {
        if (_commandsVsGesture.TryGetValue(commandId, out var gesture))
        {
            return gesture;
        }

        throw new CommandNotFoundException(commandId);
>>>>>>> fa6abe73
    }

    public Observable<CommandEventArgs> OnCommand => _onCommand;

    public async ValueTask Undo(CommandSnapshot command, CancellationToken cancel)
    {
        var context = await _nav.GoTo(command.ContextPath);
        if (_commands.TryGetValue(command.CommandId, out var factory) && command.OldValue != null)
        {
            await factory.Execute(context, command.OldValue, cancel);
            _logger.ZLogTrace(
                $"Undo command {factory.Info.Id}: context: {context}, param: {command.NewValue}"
            );
        }
    }

    public async ValueTask Redo(CommandSnapshot command, CancellationToken cancel = default)
    {
        var context = await _nav.GoTo(command.ContextPath);
        if (_commands.TryGetValue(command.CommandId, out var factory))
        {
            await factory.Execute(context, command.NewValue, cancel);
            _logger.ZLogTrace(
                $"Redo command {factory.Info.Id}: context: {context}, param: {command.NewValue}"
            );
        }
    }

    protected override void Dispose(bool disposing)
    {
        if (disposing)
        {
            _disposeId.Dispose();
        }

        base.Dispose(disposing);
    }

    public IExportInfo Source => SystemModule.Instance;
}<|MERGE_RESOLUTION|>--- conflicted
+++ resolved
@@ -2,11 +2,8 @@
 using System.Composition;
 using System.Reactive.Disposables;
 using Asv.Cfg;
-<<<<<<< HEAD
-=======
 using Asv.Common;
 using Avalonia.Controls;
->>>>>>> fa6abe73
 using Avalonia.Input;
 using Microsoft.Extensions.Logging;
 using R3;
@@ -17,8 +14,7 @@
 
 public class CommandServiceConfig
 {
-    public Dictionary<string, string?> DefaultHotKeys { get; set; } = new();
-    public Dictionary<string, string?> CustomHotKeys { get; set; } = new();
+    public Dictionary<string, string?> HotKeys { get; set; } = new();
 }
 
 [Export(typeof(ICommandService))]
@@ -28,14 +24,9 @@
     private readonly INavigationService _nav;
     private readonly IConfiguration _cfg;
     private readonly ILoggerFactory _loggerFactory;
-<<<<<<< HEAD
-    private readonly Dictionary<string, ICommandFactory> _commands;
-    private ImmutableDictionary<KeyGesture, ICommandFactory> _gestureVsCommand;
-=======
     private readonly ImmutableDictionary<string, IAsyncCommand> _commands;
     private ImmutableDictionary<string, KeyGesture> _commandsVsGesture;
     private ImmutableDictionary<KeyGesture, IAsyncCommand> _gestureVsCommand;
->>>>>>> fa6abe73
     private readonly ILogger<CommandService> _logger;
     private readonly IDisposable _disposeId;
     private readonly Subject<CommandEventArgs> _onCommand;
@@ -54,16 +45,6 @@
         _cfg = cfg;
         _loggerFactory = loggerFactory;
         _logger = loggerFactory.CreateLogger<CommandService>();
-<<<<<<< HEAD
-        _commands = factories.ToDictionary(x => x.Info.Id);
-
-        ReloadHotKeys();
-    }
-
-    private bool ReloadHotKeys(Action<IDictionary<string, string?>>? modifyConfig = null)
-    {
-        var keyVsCommandBuilder = ImmutableDictionary.CreateBuilder<KeyGesture, ICommandFactory>();
-=======
         _commands = factories.ToImmutableDictionary(x => x.Info.Id);
         ReloadHotKeys(out _commandsVsGesture, out _gestureVsCommand);
 
@@ -150,66 +131,53 @@
         var commandVsKeyBuilder = ImmutableDictionary.CreateBuilder<string, KeyGesture>();
 
         // load default hot keys
->>>>>>> fa6abe73
         foreach (var value in _commands.Values)
         {
-            if (value.Info.CustomHotKey == null)
-            {
-                if (keyVsCommandBuilder.Any(_ => _.Key == value.Info.DefaultHotKey) && value.Info.IsEditable)
-                {
-                    _logger.LogError($"This key {value.Info.DefaultHotKey} is already set for another command => skip");
-                    return false;
-                }
-
-                if (value.Info.DefaultHotKey != null)
-                {
-                    keyVsCommandBuilder.Add(value.Info.DefaultHotKey, value);
-                }
-
-                continue;
-            }
-
-            if (keyVsCommandBuilder.Any(_ => _.Key == value.Info.CustomHotKey) && value.Info.IsEditable)
-            {
-                _logger.LogError($"This key {value.Info.CustomHotKey} is already set for another command => skip");
-                return false;
-            }
-
-            keyVsCommandBuilder.Add(value.Info.CustomHotKey, value);
+            if (value.Info.DefaultHotKey == null)
+            {
+                // skip commands without hot keys
+                continue;
+            }
+
+            keyVsCommandBuilder.Add(value.Info.DefaultHotKey, value);
+            commandVsKeyBuilder.Add(value.Info.Id, value.Info.DefaultHotKey);
         }
 
         var config = _cfg.Get<CommandServiceConfig>();
         var configChanged = false;
         if (modifyConfig != null)
         {
-            modifyConfig(config.CustomHotKeys);
+            modifyConfig(config.HotKeys);
             configChanged = true;
         }
-        
-        foreach (var (commandId, hotKey) in config.CustomHotKeys)
-        {
-            KeyGesture? keyGesture = null;
+
+        // load custom hot keys from config
+        foreach (var (commandId, hotKey) in config.HotKeys)
+        {
+            if (string.IsNullOrWhiteSpace(hotKey))
+            {
+                if (keyVsCommandBuilder.Remove(commandVsKeyBuilder[commandId]))
+                {
+                    commandVsKeyBuilder.Remove(commandId);
+                }
+
+                continue;
+            }
+
+            KeyGesture keyGesture;
             try
             {
-                if (hotKey != null)
-                {
-                    keyGesture = KeyGesture.Parse(hotKey);
-                }
-            }
-            catch (Exception)
+                keyGesture = KeyGesture.Parse(hotKey);
+            }
+            catch (Exception e)
             {
                 _logger.LogWarning(
                     "Invalid hot key {hotKey} for command {commandId} at config",
                     hotKey,
                     commandId
                 );
-                config.CustomHotKeys.Remove(commandId);
+                config.HotKeys.Remove(commandId);
                 configChanged = true;
-                continue;
-            }
-
-            if (keyGesture == null) // just to calm down analyzer
-            {
                 continue;
             }
 
@@ -219,7 +187,7 @@
                     "Command {commandId} not found => remove it from config",
                     commandId
                 );
-                config.CustomHotKeys.Remove(commandId);
+                config.HotKeys.Remove(commandId);
                 configChanged = true;
                 continue;
             }
@@ -231,36 +199,22 @@
                     hotKey,
                     commandId
                 );
-                config.CustomHotKeys.Remove(commandId);
+                config.HotKeys.Remove(commandId);
                 configChanged = true;
                 continue;
             }
-            
-            command.Info.CustomHotKey = keyGesture;
-            if (command.Info.CustomHotKey == keyGesture)
-            {
-                if (command.Info.DefaultHotKey != null)
-                {
-                    keyVsCommandBuilder.Remove(command.Info.DefaultHotKey);
-                }
-                
-                keyVsCommandBuilder[keyGesture] = command;
-            }
-        }
-
-<<<<<<< HEAD
-        _gestureVsCommand = keyVsCommandBuilder.ToImmutable();
-=======
+
+            commandVsKeyBuilder[commandId] = keyGesture;
+            keyVsCommandBuilder[keyGesture] = command;
+        }
+
         gestureVsCommand = keyVsCommandBuilder.ToImmutable();
         commandVsGesture = commandVsKeyBuilder.ToImmutable();
 
->>>>>>> fa6abe73
         if (configChanged)
         {
             _cfg.Set(config);
         }
-
-        return true;
     }
 
     public IEnumerable<ICommandInfo> Commands => _commands.Values.Select(x => x.Info);
@@ -301,11 +255,6 @@
         );
     }
 
-<<<<<<< HEAD
-    public bool ChangeHotKey(string commandId, KeyGesture? hotKey)
-    {
-        return ReloadHotKeys(config => config[commandId] = hotKey?.ToString());
-=======
     public KeyGesture? GetHostKey(string commandId)
     {
         if (_commandsVsGesture.TryGetValue(commandId, out var gesture))
@@ -314,7 +263,6 @@
         }
 
         throw new CommandNotFoundException(commandId);
->>>>>>> fa6abe73
     }
 
     public Observable<CommandEventArgs> OnCommand => _onCommand;
