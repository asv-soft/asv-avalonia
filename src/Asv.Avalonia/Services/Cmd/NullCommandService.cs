--- conflicted
+++ resolved
@@ -35,16 +35,9 @@
         // Do nothing
     }
 
-<<<<<<< HEAD
-    public bool ChangeHotKey(string commandId, KeyGesture? hotKey)
-    {
-        // do nothing
-        return true;
-=======
     public KeyGesture? GetHostKey(string commandId)
     {
         return KeyGesture.Parse("Ctrl + X");
->>>>>>> fa6abe73
     }
 
     public ValueTask Undo(CommandSnapshot command, CancellationToken cancel = default)
