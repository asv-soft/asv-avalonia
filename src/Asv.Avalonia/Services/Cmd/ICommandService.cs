using Avalonia.Input;
using R3;

namespace Asv.Avalonia;

public interface ICommandService : IExportable
{
    IEnumerable<ICommandInfo> Commands { get; }
<<<<<<< HEAD
    IAsyncCommand? CreateCommand(string commandId);
    ICommandHistory CreateHistory(IRoutable owner);
    bool CanExecuteCommand(string commandId, IRoutable context, out IRoutable? target);
    bool ChangeHotKey(string commandId, KeyGesture? hotKey);
    bool CanExecuteCommand(
        KeyGesture hotKey,
=======
    ICommandHistory CreateHistory(IRoutable? owner);
    ValueTask Execute(
        string commandId,
>>>>>>> fa6abe73
        IRoutable context,
        IPersistable param,
        CancellationToken cancel = default
    );
    void SetHotKey(string commandId, KeyGesture hotKey);
    KeyGesture? GetHostKey(string commandId);
    Observable<CommandEventArgs> OnCommand { get; }
    ValueTask Undo(CommandSnapshot command, CancellationToken cancel = default);
    ValueTask Redo(CommandSnapshot command, CancellationToken cancel = default);
}

public sealed class CommandSnapshot(
    string commandId,
    string[] contextPath,
    IPersistable newValue,
    IPersistable? oldValue
)
{
    public string CommandId { get; set; } = commandId;
    public string[] ContextPath { get; set; } = contextPath;
    public IPersistable NewValue { get; set; } = newValue;
    public IPersistable? OldValue { get; set; } = oldValue;
}

public class CommandEventArgs(IRoutable context, IAsyncCommand command, CommandSnapshot snapshot)
{
    public IRoutable Context { get; } = context;
    public IAsyncCommand Command { get; } = command;
    public CommandSnapshot Snapshot { get; } = snapshot;
}<|MERGE_RESOLUTION|>--- conflicted
+++ resolved
@@ -6,18 +6,9 @@
 public interface ICommandService : IExportable
 {
     IEnumerable<ICommandInfo> Commands { get; }
-<<<<<<< HEAD
-    IAsyncCommand? CreateCommand(string commandId);
-    ICommandHistory CreateHistory(IRoutable owner);
-    bool CanExecuteCommand(string commandId, IRoutable context, out IRoutable? target);
-    bool ChangeHotKey(string commandId, KeyGesture? hotKey);
-    bool CanExecuteCommand(
-        KeyGesture hotKey,
-=======
     ICommandHistory CreateHistory(IRoutable? owner);
     ValueTask Execute(
         string commandId,
->>>>>>> fa6abe73
         IRoutable context,
         IPersistable param,
         CancellationToken cancel = default
